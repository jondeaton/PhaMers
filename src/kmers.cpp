--- conflicted
+++ resolved
@@ -1,5 +1,4 @@
 #include <stdio.h>
-#include <string.h>
 #include <map>
 using namespace std;
 
@@ -28,7 +27,7 @@
 
 	// Stores the lexocographic significance of each letter in a kmer
 	int* significances = new int[kmerLength + 1];
-	for (size_t i = 0; i <= kmerLength; i++) significances[i] = ipow(numSymbols, i);
+	for (int i = 0; i <= kmerLength; i++) significances[i] = ipow(numSymbols, i);
     
 	// index is the lexicographic index in the kmerCount array corresponding
 	// to the kmer under the sliding window. -1 indicates that there is no index
@@ -49,13 +48,8 @@
 void populateMap(map<char, int>& symbolIndexMap, const char* symbols) {
 	// lookup = {char: symbols.index(char) for char in symbols}
 	// lookup.update({char.lower(): symbols.index(char) for char in symbols})
-<<<<<<< HEAD
 	int numSymbols = strlen(symbols);
     for (int i = 0; i < numSymbols; i++){
-=======
-	size_t numSymbols = strlen(symbols);
-    for (size_t i = 0; i < numSymbols; i++){
->>>>>>> 152a14e1
         symbolIndexMap[symbols[i]] = i;
         symbolIndexMap[tolower(symbols[i])] = i;    
     }
@@ -74,9 +68,10 @@
 	} else {
 		// May use previous window's index to make a quicker calculation
 		// index = (index * num_symbols) % pow(num_symbols, kmer_length) + lookup[sequence[i + kmer_length - 1]]
-		char letter = kmer[kmerLength - 1];
-		if (symbolIndexMap.find(letter) == symbolIndexMap.end()) return -kmerLength;
-		index = (index * numSymbols) % significances[kmerLength] + symbolIndexMap[letter];
+		// char letter = kmer[kmerLength - 1];
+		if (symbolIndexMap.find(kmer[kmerLength - 1]) == symbolIndexMap.end()) return -kmerLength;
+		// index = (index * numSymbols) % significances[kmerLength] + symbolIndexMap[letter];
+		index = ((index % significances[kmerLength - 1]) * numSymbols) + symbolIndexMap[kmer[kmerLength - 1]];
 	}
 	return index;
 }
